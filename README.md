# RUA
Automating Augmentation Through Random Unidimensional Search. To get more detail about the approach and results, please refer to our [paper](https://arxiv.org/pdf/2106.08756.pdf)


## Pre-requisites
<<<<<<< HEAD
* TensorFlow == 2.4.1
* PyTorch == 1.7.1
* FastEstimator == 1.2.0
=======
* Python >= 3.6
* TensorFlow == 2.4.1
* PyTorch == 1.7.1

## Installation:
You can install the nightly version of fastestimator along with the above mentioned dependencies.

* Nightly (Linux/Mac):
    ``` bash
    $ pip install fastestimator-nightly
    ```

* Nightly (Windows):

    First download zip file [here](https://github.com/fastestimator/fastestimator/archive/master.zip)
    ``` bash
    $ pip install fastestimator-master.zip
    ```

Detailed installation instructions can be referred from [here](https://github.com/fastestimator/fastestimator)

## Docker Hub
Docker containers create isolated virtual environments that share resources with a host machine. Docker provides an easy way to set up a FastEstimator environment. You can simply pull our image from [Docker Hub](https://hub.docker.com/r/fastestimator/fastestimator/tags) and get started:
* Nighly:
    * GPU:
        ``` bash
        docker pull fastestimator/fastestimator:nightly-gpu
        ```
    * CPU:
        ``` bash
        docker pull fastestimator/fastestimator:nightly-cpu
        ```
>>>>>>> 1e9f429c


### Run PyramidNet on Cifar10:
* RUA search:
```
cd pyramidnet_cifar10/rua
fastestimator run pyramidnet_cifar10_rua.py
```
* After finding optimal augmentation level:
```
cd pyramidnet_cifar10/final
fastestimator train pyramidnet_cifar10_final.py
```


### Run WRN-28-10 on Cifar10:
* RUA search:
```
cd wrn2810_cifar10/rua
fastestimator run wrn2810_cifar10_rua.py
```
* After finding optimal augmentation level:
```
cd wrn2810_cifar10/final
fastestimator train wrn2810_cifar10_final.py
```


### Run WRN-28-10 on Cifar100:
* RUA search:
```
cd wrn2810_cifar100/rua
fastestimator run wrn2810_cifar100_rua.py
```
* After finding optimal augmentation level:
```
cd wrn2810_cifar100/final
fastestimator train wrn2810_cifar100_final.py
```


### Run WRN-28-2 on SVHN_Cropped:
<<<<<<< HEAD
* RUA search:
```
cd wrn282_svhn/rua
fastestimator run wrn282_svhn_rua.py
```
* After finding optimal augmentation level:
```
cd  wrn282_svhn/final
fastestimator train wrn282_svhn_final.py
```

### Run Resnet50 on ImageNet:
First please download the ImageNet dataset [here](https://image-net.org/). Then organize your folder like this:
```
- /data/imagenet/train
    |- class1
        |- image1.png
        |- image2.png
        |- ...
    |- ...
    |- class1000

- /data/imagenet/val
    |- class1
        |- image1.png
        |- image2.png
        |- ...
    |- ...
    |- class1000
```
* RUA search:
```
cd resnet50_imagenet/rua
fastestimator run resnet50_imagenet_rua.py --data_dir /data/imagenet
=======
Here, we are using SVHN Cropped digits dataset to get MNIST-like 32-by-32 images. You can refer to [dataset](http://ufldl.stanford.edu/housenumbers/) for more information.

* RUA search:
```
cd wrn282_svhn/rua
python wrn282_svhn_rua.py
>>>>>>> 1e9f429c
```
* After finding optimal augmentation level:
```
cd  wrn282_svhn/final
<<<<<<< HEAD
fastestimator train wrn282_svhn_final.py --data_dir /data/imagenet
=======
fastestimator train wrn282_svhn_final.py --level 26
```


## Citation
Please cite RUA in your publications if it helps your research:
```
@misc{dong2021automating,
      title={Automating Augmentation Through Random Unidimensional Search},
      author={Xiaomeng Dong and Michael Potter and Gaurav Kumar and Yun-Chan Tsai and V. Ratna Saripalli},
      year={2021},
      eprint={2106.08756},
      archivePrefix={arXiv},
      primaryClass={cs.LG}
}
>>>>>>> 1e9f429c
```<|MERGE_RESOLUTION|>--- conflicted
+++ resolved
@@ -3,44 +3,9 @@
 
 
 ## Pre-requisites
-<<<<<<< HEAD
 * TensorFlow == 2.4.1
 * PyTorch == 1.7.1
 * FastEstimator == 1.2.0
-=======
-* Python >= 3.6
-* TensorFlow == 2.4.1
-* PyTorch == 1.7.1
-
-## Installation:
-You can install the nightly version of fastestimator along with the above mentioned dependencies.
-
-* Nightly (Linux/Mac):
-    ``` bash
-    $ pip install fastestimator-nightly
-    ```
-
-* Nightly (Windows):
-
-    First download zip file [here](https://github.com/fastestimator/fastestimator/archive/master.zip)
-    ``` bash
-    $ pip install fastestimator-master.zip
-    ```
-
-Detailed installation instructions can be referred from [here](https://github.com/fastestimator/fastestimator)
-
-## Docker Hub
-Docker containers create isolated virtual environments that share resources with a host machine. Docker provides an easy way to set up a FastEstimator environment. You can simply pull our image from [Docker Hub](https://hub.docker.com/r/fastestimator/fastestimator/tags) and get started:
-* Nighly:
-    * GPU:
-        ``` bash
-        docker pull fastestimator/fastestimator:nightly-gpu
-        ```
-    * CPU:
-        ``` bash
-        docker pull fastestimator/fastestimator:nightly-cpu
-        ```
->>>>>>> 1e9f429c
 
 
 ### Run PyramidNet on Cifar10:
@@ -83,7 +48,6 @@
 
 
 ### Run WRN-28-2 on SVHN_Cropped:
-<<<<<<< HEAD
 * RUA search:
 ```
 cd wrn282_svhn/rua
@@ -118,35 +82,9 @@
 ```
 cd resnet50_imagenet/rua
 fastestimator run resnet50_imagenet_rua.py --data_dir /data/imagenet
-=======
-Here, we are using SVHN Cropped digits dataset to get MNIST-like 32-by-32 images. You can refer to [dataset](http://ufldl.stanford.edu/housenumbers/) for more information.
-
-* RUA search:
-```
-cd wrn282_svhn/rua
-python wrn282_svhn_rua.py
->>>>>>> 1e9f429c
 ```
 * After finding optimal augmentation level:
 ```
 cd  wrn282_svhn/final
-<<<<<<< HEAD
 fastestimator train wrn282_svhn_final.py --data_dir /data/imagenet
-=======
-fastestimator train wrn282_svhn_final.py --level 26
-```
-
-
-## Citation
-Please cite RUA in your publications if it helps your research:
-```
-@misc{dong2021automating,
-      title={Automating Augmentation Through Random Unidimensional Search},
-      author={Xiaomeng Dong and Michael Potter and Gaurav Kumar and Yun-Chan Tsai and V. Ratna Saripalli},
-      year={2021},
-      eprint={2106.08756},
-      archivePrefix={arXiv},
-      primaryClass={cs.LG}
-}
->>>>>>> 1e9f429c
 ```